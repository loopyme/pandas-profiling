--- conflicted
+++ resolved
@@ -56,20 +56,9 @@
         if config_file:
             self.config.set_file(config_file)
         elif minimal:
-<<<<<<< HEAD
-            self.config.set_file(get_config_minimal())
-=======
-            config.set_file(get_config("config_minimal.yaml"))
+            self.config.set_file(get_config("config_minimal.yaml"))
         elif explorative:
-            config.set_file(get_config("config_explorative.yaml"))
-        elif not config.is_default:
-            pass
-            # TODO: logging instead of warning
-            # warnings.warn(
-            #     "Currently configuration is not the default, if you want to restore "
-            #     "default configuration, please run 'pandas_profiling.clear_config()'"
-            # )
->>>>>>> e682ec05
+            self.config.set_file(get_config("config_explorative.yaml"))
 
         self.config.set_kwargs(kwargs)
 
@@ -114,8 +103,6 @@
             >>> ProfileReport(df).set_variables(title="NewTitle", html={"minify_html": False})
         """
         changed = set(vars.keys())
-<<<<<<< HEAD
-
         if len({"progress_bar", "pool_size"} & changed) > 0:
             # Cache can persist
             pass
@@ -123,30 +110,15 @@
             self._widgets = None
         if len({"html", "title"} & changed) > 0:
             self._html = None
-=======
-        if len({"progress_bar", "pool_size"} & changed) > 0:
-            # Cache can persist
-            pass
-
-        if len({"notebook"} & changed) > 0:
-            self._widgets = None
-
-        if len({"html", "title"} & changed) > 0:
-            self._html = None
-
->>>>>>> e682ec05
+
         if not {"progress_bar", "pool_size", "notebook", "html", "title"} >= changed:
             # In all other cases, empty cache
             self.empty_cache()
 
-<<<<<<< HEAD
-        self.config.set_kwargs(vars)
-=======
         if len(vars) == 1:
-            config[list(vars.keys())[0]] = list(vars.values())[0]
+            self.config[list(vars.keys())[0]] = list(vars.values())[0]
         else:
-            config.set_kwargs(vars)
->>>>>>> e682ec05
+            self.config.set_kwargs(vars)
 
     def empty_cache(self):
         self._description_set = None
@@ -183,7 +155,8 @@
             self._report = get_report_structure(self.description_set)
         return self._report
 
-    @property
+    @property  # type:ignore
+    @register_config
     def html(self):
         if self._html is None:
             self._html = self._render_html()
@@ -245,6 +218,7 @@
             if message.message_type == MessageType.REJECTED
         }
 
+    @register_config
     def to_file(self, output_file: Union[str, Path], silent: bool = True) -> None:
         """Write the report to a file.
 
@@ -260,9 +234,9 @@
         if output_file.suffix == ".json":
             data = self.to_json()
         else:
-            inline = config["html"]["inline"].get(bool)
+            inline = self.config["html"]["inline"].get(bool)
             if not inline:
-                config["html"]["file_name"] = str(output_file)
+                self.config["html"]["file_name"] = str(output_file)
                 create_html_assets(output_file)
 
             data = self.to_html()
@@ -300,21 +274,13 @@
         disable_progress_bar = not self.config["progress_bar"].get(bool)
         with tqdm(total=1, desc="Render HTML", disable=disable_progress_bar) as pbar:
             html = HTMLReport(report).render(
-<<<<<<< HEAD
                 nav=self.config["html"]["navbar_show"].get(bool),
                 offline=self.config["html"]["use_local_assets"].get(bool),
+                inline=self.config["html"]["inline"].get(bool),
+                file_name=Path(self.config["html"]["file_name"].get(str)).stem,
                 primary_color=self.config["html"]["style"]["primary_color"].get(str),
                 logo=self.config["html"]["style"]["logo"].get(str),
                 theme=self.config["html"]["style"]["theme"].get(str),
-=======
-                nav=config["html"]["navbar_show"].get(bool),
-                offline=config["html"]["use_local_assets"].get(bool),
-                inline=config["html"]["inline"].get(bool),
-                file_name=Path(config["html"]["file_name"].get(str)).stem,
-                primary_color=config["html"]["style"]["primary_color"].get(str),
-                logo=config["html"]["style"]["logo"].get(str),
-                theme=config["html"]["style"]["theme"].get(str),
->>>>>>> e682ec05
                 title=self.description_set["analysis"]["title"],
                 date=self.description_set["analysis"]["date_start"],
                 version=self.description_set["package"]["pandas_profiling_version"],
