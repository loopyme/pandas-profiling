from pandas_profiling.report.presentation.core.sample import Sample
from pandas_profiling.report.presentation.flavours.html import templates


class HTMLSample(Sample):
    def render(self):
<<<<<<< HEAD
        self.content["sample"] = self.content["sample"].to_html(
            classes="sample table table-striped"
        )
        return templates.template("sample.html").render(**self.content)
=======
        sample_html = self.content["sample"].to_html(
            classes="sample table table-striped"
        )
        return templates.template("sample.html").render(
            **self.content, sample_html=sample_html
        )
>>>>>>> 94b40d17
<|MERGE_RESOLUTION|>--- conflicted
+++ resolved
@@ -4,16 +4,9 @@
 
 class HTMLSample(Sample):
     def render(self):
-<<<<<<< HEAD
-        self.content["sample"] = self.content["sample"].to_html(
-            classes="sample table table-striped"
-        )
-        return templates.template("sample.html").render(**self.content)
-=======
         sample_html = self.content["sample"].to_html(
             classes="sample table table-striped"
         )
         return templates.template("sample.html").render(
             **self.content, sample_html=sample_html
-        )
->>>>>>> 94b40d17
+        )