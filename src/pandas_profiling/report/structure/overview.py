from urllib.parse import quote

<<<<<<< HEAD
from pandas_profiling.model.messages import MessageType
from pandas_profiling.report.presentation.core import Table, Sequence, Warnings
=======
from pandas_profiling.report.presentation.core import HTML, Sequence, Table, Warnings
>>>>>>> f5efc465


def get_dataset_overview(summary):
    dataset_info = Table(
        [
            {
                "name": "Number of variables",
                "value": summary["table"]["n_var"],
                "fmt": "fmt_numeric",
            },
            {
                "name": "Number of observations",
                "value": summary["table"]["n"],
                "fmt": "fmt_numeric",
            },
            {
                "name": "Missing cells",
                "value": summary["table"]["n_cells_missing"],
                "fmt": "fmt_numeric",
            },
            {
                "name": "Missing cells (%)",
                "value": summary["table"]["p_cells_missing"],
                "fmt": "fmt_percent",
            },
            {
                "name": "Duplicate rows",
                "value": summary["table"]["n_duplicates"],
                "fmt": "fmt_numeric",
            },
            {
                "name": "Duplicate rows (%)",
                "value": summary["table"]["p_duplicates"],
                "fmt": "fmt_percent",
            },
            {
                "name": "Total size in memory",
                "value": summary["table"]["memory_size"],
                "fmt": "fmt_bytesize",
            },
            {
                "name": "Average record size in memory",
                "value": summary["table"]["record_size"],
                "fmt": "fmt_bytesize",
            },
        ],
        name="Dataset statistics",
    )

    dataset_types = Table(
        [
            {"name": type_name, "value": count, "fmt": "fmt_numeric"}
            for type_name, count in summary["table"]["types"].items()
        ],
        name="Variable types",
    )

    return Sequence(
        [dataset_info, dataset_types],
        anchor_id="dataset_overview",
        name="Overview",
        sequence_type="grid",
    )


def get_dataset_reproduction(summary, date_start, date_end, duration):
    version = summary["package"]["pandas_profiling_version"]
    config = quote(summary["package"]["pandas_profiling_config"])
    return Table(
        [
            {"name": "Analysis started", "value": date_start, "fmt": "fmt"},
            {"name": "Analysis finished", "value": date_end, "fmt": "fmt"},
            {"name": "Duration", "value": duration, "fmt": "fmt_timespan"},
            {
                "name": "Version",
                "value": f'<a href="https://github.com/pandas-profiling/pandas-profiling">pandas-profiling v{version}</a>',
                "fmt": "raw",
            },
            {
                "name": "Command line",
                "value": "<code>pandas_profiling --config_file config.yaml [YOUR_FILE.csv]</code>",
                "fmt": "raw",
            },
            {
                "name": "Download configuration",
                "value": f'<a download="config.yaml" href="data:text/plain;charset=utf-8,{config}">config.yaml</a>',
                "fmt": "raw",
            },
        ],
        name="Reproduction",
        anchor_id="reproduction",
    )


def get_dataset_warnings(warnings: list) -> Warnings:
    count = len(
        [
            warning
            for warning in warnings
            if warning.message_type != MessageType.REJECTED
        ]
    )
    return Warnings(warnings=warnings, name=f"Warnings ({count})", anchor_id="warnings")<|MERGE_RESOLUTION|>--- conflicted
+++ resolved
@@ -1,11 +1,7 @@
 from urllib.parse import quote
 
-<<<<<<< HEAD
 from pandas_profiling.model.messages import MessageType
-from pandas_profiling.report.presentation.core import Table, Sequence, Warnings
-=======
-from pandas_profiling.report.presentation.core import HTML, Sequence, Table, Warnings
->>>>>>> f5efc465
+from pandas_profiling.report.presentation.core import Sequence, Table, Warnings
 
 
 def get_dataset_overview(summary):
@@ -71,9 +67,12 @@
     )
 
 
-def get_dataset_reproduction(summary, date_start, date_end, duration):
+def get_dataset_reproduction(summary):
     version = summary["package"]["pandas_profiling_version"]
     config = quote(summary["package"]["pandas_profiling_config"])
+    date_start = summary["analysis"]["date_start"]
+    date_end = summary["analysis"]["date_end"]
+    duration = summary["analysis"]["duration"]
     return Table(
         [
             {"name": "Analysis started", "value": date_start, "fmt": "fmt"},
