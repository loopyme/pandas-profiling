--- conflicted
+++ resolved
@@ -4,12 +4,7 @@
     FrequencyTableSmall,
     Sequence,
     Table,
-<<<<<<< HEAD
-    FrequencyTable,
-    FrequencyTableSmall,
-=======
     Variable,
->>>>>>> f5efc465
     VariableInfo,
 )
 from pandas_profiling.report.presentation.frequency_table_utils import freq_table
