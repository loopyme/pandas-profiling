--- conflicted
+++ resolved
@@ -1,10 +1,6 @@
 import base64
 from io import BytesIO, StringIO
-<<<<<<< HEAD
-from typing import Union, Tuple
-=======
 from typing import Tuple, Union
->>>>>>> f5efc465
 from urllib.parse import quote
 
 from pandas_profiling.config import config
