--- conflicted
+++ resolved
@@ -1,57 +1,25 @@
-<<<<<<< HEAD
 import warnings
+from datetime import datetime
 
 import pandas as pd
-from tqdm.auto import tqdm
-
-
-from pandas_profiling.config import config as config
-from pandas_profiling.model.summary import (
-    get_series_descriptions,
-    get_scatter_matrix,
-    get_table_stats,
-    get_missing_diagrams,
-    get_messages,
-    sort_column_names,
-=======
-"""Compute statistical description of datasets."""
-import multiprocessing
-import multiprocessing.pool
-import os
-import warnings
-from pathlib import Path
-from typing import Callable, Mapping, Tuple
-from urllib.parse import urlsplit
-
-import numpy as np
-import pandas as pd
-from scipy.stats.stats import chisquare
 from tqdm.autonotebook import tqdm
 
 from pandas_profiling.config import config as config
-from pandas_profiling.model import base
 from pandas_profiling.model.base import Variable
-from pandas_profiling.model.correlations import calculate_correlations
-from pandas_profiling.model.messages import (
-    check_correlation_messages,
-    check_table_messages,
-    check_variable_messages,
-    warning_type_date,
+from pandas_profiling.model.correlations import calculate_correlation
+from pandas_profiling.model.summary import (
+    get_duplicates,
+    get_messages,
+    get_missing_diagrams,
+    get_sample,
+    get_scatter_matrix,
+    get_series_descriptions,
+    get_table_stats,
 )
-from pandas_profiling.version import __version__
-from pandas_profiling.visualisation.missing import (
-    missing_bar,
-    missing_dendrogram,
-    missing_heatmap,
-    missing_matrix,
->>>>>>> f5efc465
-)
-from pandas_profiling.model.correlations import calculate_correlation
 from pandas_profiling.version import __version__
 
 
-
-def describe(df: pd.DataFrame) -> dict:
+def describe(title, df: pd.DataFrame) -> dict:
     """Calculate the statistics for each series in this DataFrame.
 
     Args:
@@ -67,29 +35,6 @@
             - package: package details.
     """
 
-    """ Those items with * make up description_set
-    +-------------------------------------------------------------+         +-------------+
-    |                       DataFrame                             |         |  Package*   |
-    +--+--------------+----------------+--------------+--------+--+         +-------------+
-       |              v                |              |        |
-       |     +--------+-------------+  |              |        |
-       |     |  series_description* |  |              |        |
-       |     +-----+--------------+-+  |              |        |
-       |           v              v    |              |        |
-       |     +-----+-----+    +---+------------+      |        |
-       |     | variables |    | variable_stats |      |        |
-       |     +-+----+----+    +-------------+--+      |        |
-       |       |    |                  |    |         |        |
-       v       v    +---------v   v----+    +------v  v        |
-      ++-------+-----+   +----+---+------+    +----+--+-----+  |
-      |correlations* |   |scatter_matrix*|    |table_stats* |  |
-      +---+----------+   +------+--------+    +--+--------+-+  |
-          v                     v                v        v    v
-      +---+---------------------+----------------+--+ +---+----+--+
-      |               messages*                     | |  missing* |
-      +---------------------------------------------+ +-----------+
-    """
-
     if not isinstance(df, pd.DataFrame):
         warnings.warn("df is not of type pandas.DataFrame")
 
@@ -98,22 +43,18 @@
 
     disable_progress_bar = not config["progress_bar"].get(bool)
 
+    date_start = datetime.utcnow()
+
     correlation_names = [
         correlation_name
-        for correlation_name in [
-            "pearson",
-            "spearman",
-            "kendall",
-            "phi_k",
-            "cramers",
-        ]
+        for correlation_name in ["pearson", "spearman", "kendall", "phi_k", "cramers",]
         if config["correlations"][correlation_name]["calculate"].get(bool)
     ]
 
     number_of_task = 7 + len(df.columns) + len(correlation_names)
 
     with tqdm(
-        total=number_of_task, desc="Describe", disable=disable_progress_bar
+        total=number_of_task, desc="Summarize Dataset", disable=disable_progress_bar
     ) as pbar:
         series_description = get_series_descriptions(df, pbar)
 
@@ -158,21 +99,49 @@
         missing = get_missing_diagrams(df, table_stats)
         pbar.update()
 
+        # Sample
+        pbar.set_postfix_str("Take sample")
+        sample = get_sample(df)
+        pbar.update()
+
+        # Duplicates
+        pbar.set_postfix_str("Locating duplicates")
+        supported_columns = [
+            key
+            for key, value in series_description.items()
+            if value["type"] != Variable.S_TYPE_UNSUPPORTED
+        ]
+
+        duplicates = get_duplicates(df, supported_columns)
+        pbar.update()
+
         # Messages
-        pbar.set_postfix_str("Get messages")
+        pbar.set_postfix_str("Get messages/warnings")
         messages = get_messages(table_stats, series_description, correlations)
         pbar.update()
 
-        pbar.set_postfix_str("Get package info")
+        pbar.set_postfix_str("Get reproduction details")
         package = {
             "pandas_profiling_version": __version__,
             "pandas_profiling_config": config.dump(),
         }
         pbar.update()
-        pbar.set_postfix_str("Finished")
+
+        pbar.set_postfix_str("Completed")
+
+    date_end = datetime.utcnow()
+
+    analysis = {
+        "title": title,
+        "date_start": date_start,
+        "date_end": date_end,
+        "duration": date_end - date_start,
+    }
 
     return {
-        # Overall description
+        # Analysis metadata
+        "analysis": analysis,
+        # Overall dataset description
         "table": table_stats,
         # Per variable descriptions
         "variables": series_description,
@@ -186,4 +155,8 @@
         "messages": messages,
         # Package
         "package": package,
+        # Sample
+        "sample": sample,
+        # Duplicates
+        "duplicates": duplicates,
     }