"""Main module of pandas-profiling.

.. include:: ../README.md
"""
import sys
import warnings
import json
from pathlib import Path
from datetime import datetime

import pandas as pd
import numpy as np

from pandas_profiling.version import __version__
from pandas_profiling.utils.dataframe import clean_column_names, rename_index
from pandas_profiling.utils.paths import get_config_default, get_project_root
from pandas_profiling.config import config
from pandas_profiling.controller import pandas_decorator
from pandas_profiling.model.describe import describe as describe_df
from pandas_profiling.report import get_report_structure
from pandas_profiling.report.presentation.flavours import (
    HTMLReport,
    WidgetReport,
    QtReport,
)


class ProfileReport(object):
    """Generate a profile report from a Dataset stored as a pandas `DataFrame`.
    
    Used has is it will output its content as an HTML report in a Jupyter notebook.
    """

    html = ""
    """the HTML representation of the report, without the wrapper (containing `<head>` etc.)"""

    def __init__(self, df, config_file: Path = None, **kwargs):
        if config_file:
            config.config.set_file(str(config_file))
        config.set_kwargs(kwargs)

        self.date = datetime.utcnow()

        # Treat index as any other column
        if (
            not pd.Index(np.arange(0, len(df))).equals(df.index)
            or df.index.dtype != np.int64
        ):
            df = df.reset_index()

        # Rename reserved column names
        df = rename_index(df)

        # Remove spaces and colons from column names
        df = clean_column_names(df)

        # Sort names according to config (asc, desc, no sort)
        df = self.sort_column_names(df)
        config["column_order"] = df.columns.tolist()

        # Get dataset statistics
        description_set = describe_df(df)

        # Render HTML
        self.minify_html = config["minify_html"].get(bool)
        self.use_local_assets = config["use_local_assets"].get(bool)
        self.title = config["title"].get(str)
        self.description_set = description_set
        self.sample = self.get_sample(df)
        self.html = to_html(self.sample, description_set)

    def sort_column_names(self, df):
        sort = config["sort"].get(str)
        if sys.version_info[1] <= 5 and sort != "None":
            warnings.warn("Sorting is supported from Python 3.6+")

        if sort in ["asc", "ascending"]:
            df = df.reindex(sorted(df.columns, key=lambda s: s.casefold()), axis=1)
        elif sort in ["desc", "descending"]:
            df = df.reindex(
                reversed(sorted(df.columns, key=lambda s: s.casefold())), axis=1
            )
        elif sort != "None":
            raise ValueError('"sort" should be "ascending", "descending" or None.')
        return df

    def get_sample(self, df):
        sample = {}
        n_head = config["samples"]["head"].get(int)
        if n_head > 0:
            sample["head"] = df.head(n=n_head)

        n_tail = config["samples"]["tail"].get(int)
        if n_tail > 0:
            sample["tail"] = df.tail(n=n_tail)
<<<<<<< HEAD

        # Build report structure
        self.report = get_report_structure(self.date, sample, description_set)
        self.title = config["title"].get(str)
        self.description_set = description_set
        self.sample = sample
=======
        return sample
>>>>>>> c43dc1cc

    def get_description(self) -> dict:
        """Return the description (a raw statistical summary) of the dataset.
        
        Returns:
            Dict containing a description for each variable in the DataFrame.
        """
        return self.description_set

    def to_file(self, output_file: Path, silent: bool = True) -> None:
        """Write the report to a file.
        
        By default a name is generated.

        Args:
            output_file: The name or the path of the file to generate including the extension (.html).
            silent: if False, opens the file in the default browser
        """
        if type(output_file) == str:
            output_file = Path(output_file)

        if output_file.suffix == ".html":
            data = self.to_html()
        elif output_file.suffix == ".json":
            data = self.to_json()
        else:
            raise ValueError("Extension not supported (please use .html, .json)")

        with output_file.open("w", encoding="utf8") as f:
            f.write(data)

        if not silent:
            import webbrowser

            webbrowser.open_new_tab(output_file.as_uri())

    def to_html(self) -> str:
        """Generate and return complete template as lengthy string
            for using with frameworks.

        Returns:
            Profiling report html including wrapper.
        
        """
        use_local_assets = config["html"]["use_local_assets"].get(bool)

        html = HTMLReport(self.report).render()

        from pandas_profiling.report.presentation.flavours.html import templates

        wrapped_html = templates.template("wrapper/wrapper.html").render(
            content=html,
            title=self.title,
            correlation=len(self.description_set["correlations"]) > 0,
            missing=len(self.description_set["missing"]) > 0,
            sample=len(self.sample) > 0,
            version=__version__,
            offline=use_local_assets,
            primary_color=config["html"]["style"]["primary_color"].get(str),
            theme=config["html"]["style"]["theme"].get(str),
        )

        minify_html = config["html"]["minify_html"].get(bool)
        if minify_html:
            from htmlmin.main import minify

            wrapped_html = minify(
                wrapped_html, remove_all_empty_space=True, remove_comments=True
            )
        return wrapped_html

    def to_json(self):
        class CustomEncoder(json.JSONEncoder):
            def default(self, o):
                if isinstance(o, pd.core.series.Series) or isinstance(
                    o, pd.core.frame.DataFrame
                ):
                    return {"__{}__".format(o.__class__.__name__): o.to_json()}
                if isinstance(o, np.integer):
                    return {"__{}__".format(o.__class__.__name__): o.tolist()}

                return {"__{}__".format(o.__class__.__name__): str(o)}

        return json.dumps(self.description_set, indent=4, cls=CustomEncoder)

    def _repr_html_(self):
        """Used to output the HTML representation to a Jupyter notebook.
        When config.notebook.iframe.attribute is "src", this function creates a temporary HTML file
        in `./tmp/profile_[hash].html` and returns an Iframe pointing to that contents.
        When config.notebook.iframe.attribute is "srcdoc", the same HTML is injected in the "srcdoc" attribute of
        the Iframe.

        Notes:
            This constructions solves problems with conflicting stylesheets and navigation links.
        """
        report = WidgetReport(self.report).render()

        from IPython.core.display import display, HTML

        display(report)
        display(
            HTML(
                'Report generated with <a href="https://github.com/pandas-profiling/pandas-profiling">pandas-profiling</a>.'
            )
        )
        # display_notebook_iframe(self)

    def __repr__(self):
        """Override so that Jupyter Notebook does not print the object."""
        return ""

    def app(self):
        from PyQt5 import QtCore
        from PyQt5.QtWidgets import QApplication, QMainWindow, QVBoxLayout

        app = QtCore.QCoreApplication.instance()
        if app is None:
            app = QApplication([])

        class Application(QMainWindow):
            def __init__(self, widgets):
                super().__init__()
                self.layout = QVBoxLayout(self)

                self.resize(1200, 900)
                self.setWindowTitle("Pandas Profiling Report")
                self.setCentralWidget(widgets)
                self.show()

        app_widgets = QtReport(self.report).render()

        ex = Application(app_widgets)
        sys.exit(app.exec_())<|MERGE_RESOLUTION|>--- conflicted
+++ resolved
@@ -61,14 +61,12 @@
         # Get dataset statistics
         description_set = describe_df(df)
 
-        # Render HTML
-        self.minify_html = config["minify_html"].get(bool)
-        self.use_local_assets = config["use_local_assets"].get(bool)
+        # Build report structure
+        self.report = get_report_structure(self.date, sample, description_set)
         self.title = config["title"].get(str)
         self.description_set = description_set
         self.sample = self.get_sample(df)
-        self.html = to_html(self.sample, description_set)
-
+        
     def sort_column_names(self, df):
         sort = config["sort"].get(str)
         if sys.version_info[1] <= 5 and sort != "None":
@@ -93,16 +91,8 @@
         n_tail = config["samples"]["tail"].get(int)
         if n_tail > 0:
             sample["tail"] = df.tail(n=n_tail)
-<<<<<<< HEAD
-
-        # Build report structure
-        self.report = get_report_structure(self.date, sample, description_set)
-        self.title = config["title"].get(str)
-        self.description_set = description_set
-        self.sample = sample
-=======
+
         return sample
->>>>>>> c43dc1cc
 
     def get_description(self) -> dict:
         """Return the description (a raw statistical summary) of the dataset.
